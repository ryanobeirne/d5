<<<<<<< HEAD
use std::{collections::HashMap, convert::TryFrom, env, fmt, net, sync::Arc, sync::Mutex};
=======
use base64;
use std::{collections::HashMap, env, net, sync::Arc, sync::RwLock};
>>>>>>> a1b01de3
use warp::{header, reply::with_status, Filter};
use warp::{http::StatusCode as Code, reject::custom as warp_err};

mod id;
use id::Id;

type WarpResult = Result<String, warp::Rejection>;
<<<<<<< HEAD
type DB = Arc<Mutex<HashMap<Id, String>>>;
type Key = Id;
use crate::Err::*;
use Rest::*;
=======
type DB = Arc<RwLock<HashMap<String, String>>>;
use crate::Err::{Db, NotFound, Unauthorized};
>>>>>>> a1b01de3

fn main() {
    // Configuration via env variables
    let port = env::var("PORT").unwrap_or_default().parse().unwrap_or(3030);
    let addr = env::var("HOST")
        .unwrap_or_default()
        .parse()
        .unwrap_or_else(|_| net::IpAddr::V4(net::Ipv4Addr::new(127, 0, 0, 1)));

    // Optional key for single-user mode; `USER:PASSWORD`
    let key = env::var("KEY")
        .map(|k| {
            Key::try_from(k.as_str())
                .map_err(|_| {
                    eprintln!("Invalid key!");
                    std::process::exit(1);
                })
                .unwrap()
        })
        .ok();

    let display_key = key.clone();

    let key = warp::any().map(move || key.clone());

    // Store all IP addresses in a thread-safe hash map
    let db: DB = Arc::new(RwLock::new(HashMap::new()));
    let db = warp::any().map(move || db.clone());

    let get = warp::get2()
        .and(header("authorization"))
        .and(db.clone())
        .and_then(move |id: String, ip: DB| -> WarpResult {
<<<<<<< HEAD
            let id = Id::from_basic(&id);
            match ip.lock().map_err(|_| warp_err(Db))?.get(&id) {
                Some(ip) => {
                    log(&Get, &ip, &id);
                    Ok(ip.to_string())
                }
=======
            match ip.read().map_err(|_| warp_err(Db))?.get(&id) {
                Some(ip) => Ok(ip.to_string()),
>>>>>>> a1b01de3
                None => Err(warp::reject::custom(NotFound)),
            }
        });

    let post = warp::post2()
        .and(header("X-Forwarded-For").or(header("remote_addr")).unify())
        .and(warp::header::<String>("authorization"))
        .and(db.clone())
        .and(key.clone())
        .and_then(move |ip: String, id: String, db: DB, key: Option<Key>| {
            let id = Id::from_basic(&id);
            if key.is_some() && key.unwrap() != id {
                return Err(warp_err(Unauthorized));
            }
<<<<<<< HEAD
            log(&Post, &ip, &id);
            db.lock().map_err(|_| warp_err(Db))?.insert(id, ip.clone());
=======
            db.write().map_err(|_| warp_err(Db))?.insert(id, ip.clone());
>>>>>>> a1b01de3
            Ok(ip)
        });

    let delete = warp::delete2()
        .and(header("authorization"))
        .and(db)
<<<<<<< HEAD
        .and_then(move |id: Id, db: DB| -> WarpResult {
            match db.lock().map_err(|_| warp_err(Db))?.remove(&id) {
                Some(ip) => {
                    log(&Delete, &ip, &id);
                    Ok(format!("IP deleted for ID: {}", &id))
                }
=======
        .and_then(move |id: String, db: DB| -> WarpResult {
            match db.write().map_err(|_| warp_err(Db))?.remove(&id) {
                Some(_) => Ok("IP deleted".to_string()),
>>>>>>> a1b01de3
                None => Err(warp_err(NotFound)),
            }
        });

    let handle_err = |err: warp::Rejection| match err.find_cause::<Err>() {
        Some(Db) => Ok(with_status(Db.to_string(), Code::INTERNAL_SERVER_ERROR)),
        Some(NotFound) => Ok(with_status(NotFound.to_string(), Code::NOT_FOUND)),
        Some(Unauthorized) => Ok(with_status(Unauthorized.to_string(), Code::UNAUTHORIZED)),
        None => Err(err),
    };

    eprintln!("d5 running on {}:{}", addr, port);

    if let Some(k) = display_key {
        eprintln!("Using key '{}'", k);
    }

    warp::serve(get.or(post).or(delete).recover(handle_err)).run((addr, port));
}

fn log(rest: &Rest, ip: &str, id: &Id) {
    let now = chrono::Local::now();
    let message = format!("[{}] USER:{} IP:{}", rest, id.user, ip);
    systemd::journal::print(6, &message);
    println!("{}: {}", now, message);
}

/// The HTTP REST methods
#[derive(Debug)]
enum Rest {
    Post,
    Get,
    // Put,
    // Patch,
    Delete,
}

impl fmt::Display for Rest {
    fn fmt(&self, f: &mut fmt::Formatter) -> fmt::Result {
        write!(f, "{}", format!("{:?}", self).to_uppercase())
    }
}

#[derive(Debug)]
enum Err {
    Db,
    NotFound,
    Unauthorized,
}

impl fmt::Display for Err {
    fn fmt(&self, f: &mut fmt::Formatter) -> fmt::Result {
        writeln!(
            f,
            "{}",
            match self {
                Self::Db => "Internal server error.",
                Self::NotFound => "No IP found for that username–password pair.",
                Self::Unauthorized => "Unauthorized request.",
            }
        )
    }
}

impl std::error::Error for Err {}<|MERGE_RESOLUTION|>--- conflicted
+++ resolved
@@ -1,9 +1,4 @@
-<<<<<<< HEAD
-use std::{collections::HashMap, convert::TryFrom, env, fmt, net, sync::Arc, sync::Mutex};
-=======
-use base64;
-use std::{collections::HashMap, env, net, sync::Arc, sync::RwLock};
->>>>>>> a1b01de3
+use std::{collections::HashMap, convert::TryFrom, env, fmt, net, sync::Arc, sync::RwLock};
 use warp::{header, reply::with_status, Filter};
 use warp::{http::StatusCode as Code, reject::custom as warp_err};
 
@@ -11,15 +6,10 @@
 use id::Id;
 
 type WarpResult = Result<String, warp::Rejection>;
-<<<<<<< HEAD
-type DB = Arc<Mutex<HashMap<Id, String>>>;
+type DB = Arc<RwLock<HashMap<Id, String>>>;
 type Key = Id;
 use crate::Err::*;
 use Rest::*;
-=======
-type DB = Arc<RwLock<HashMap<String, String>>>;
-use crate::Err::{Db, NotFound, Unauthorized};
->>>>>>> a1b01de3
 
 fn main() {
     // Configuration via env variables
@@ -53,17 +43,12 @@
         .and(header("authorization"))
         .and(db.clone())
         .and_then(move |id: String, ip: DB| -> WarpResult {
-<<<<<<< HEAD
             let id = Id::from_basic(&id);
-            match ip.lock().map_err(|_| warp_err(Db))?.get(&id) {
+            match ip.read().map_err(|_| warp_err(Db))?.get(&id) {
                 Some(ip) => {
                     log(&Get, &ip, &id);
                     Ok(ip.to_string())
                 }
-=======
-            match ip.read().map_err(|_| warp_err(Db))?.get(&id) {
-                Some(ip) => Ok(ip.to_string()),
->>>>>>> a1b01de3
                 None => Err(warp::reject::custom(NotFound)),
             }
         });
@@ -78,30 +63,20 @@
             if key.is_some() && key.unwrap() != id {
                 return Err(warp_err(Unauthorized));
             }
-<<<<<<< HEAD
             log(&Post, &ip, &id);
-            db.lock().map_err(|_| warp_err(Db))?.insert(id, ip.clone());
-=======
             db.write().map_err(|_| warp_err(Db))?.insert(id, ip.clone());
->>>>>>> a1b01de3
             Ok(ip)
         });
 
     let delete = warp::delete2()
         .and(header("authorization"))
         .and(db)
-<<<<<<< HEAD
         .and_then(move |id: Id, db: DB| -> WarpResult {
-            match db.lock().map_err(|_| warp_err(Db))?.remove(&id) {
+            match db.write().map_err(|_| warp_err(Db))?.remove(&id) {
                 Some(ip) => {
                     log(&Delete, &ip, &id);
                     Ok(format!("IP deleted for ID: {}", &id))
                 }
-=======
-        .and_then(move |id: String, db: DB| -> WarpResult {
-            match db.write().map_err(|_| warp_err(Db))?.remove(&id) {
-                Some(_) => Ok("IP deleted".to_string()),
->>>>>>> a1b01de3
                 None => Err(warp_err(NotFound)),
             }
         });
